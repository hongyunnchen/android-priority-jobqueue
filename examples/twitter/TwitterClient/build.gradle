--- conflicted
+++ resolved
@@ -44,25 +44,19 @@
 }
 
 android {
-    compileSdkVersion 23
-    buildToolsVersion "23.0.2"
+    compileSdkVersion 17
+    buildToolsVersion "23"
     defaultConfig {
         minSdkVersion 15
-        targetSdkVersion 23
+        targetSdkVersion 17
     }
 
     dependencies {
-<<<<<<< HEAD
-        compile 'de.greenrobot:eventbus:2.1.0-beta-1'
-        compile 'org.twitter4j:twitter4j-core:4.0.4'
-        compile project(':jobqueue')
-=======
         compile ('de.greenrobot:eventbus:2.1.0-beta-1') {
             exclude module: 'support-v4'
         }
         compile 'org.twitter4j:twitter4j-core:3.0.5'
         compile 'com.github.yigit:android-priority-jobqueue:v2-SNAPSHOT'
->>>>>>> a26bc55b
         compile files('external-libs/greenDAO.jar')
     }
 
